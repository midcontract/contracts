--- conflicted
+++ resolved
@@ -12,15 +12,8 @@
 
 /// @title Escrow Contract
 /// @notice Manages deposits, approvals, submissions, and claims within the escrow system.
-<<<<<<< HEAD
 contract Escrow is IEscrow, ERC1271, Ownable {
     using ECDSA for bytes32;
-=======
-contract Escrow is IEscrow, Ownable {
-    /*///////////////////////////////////////////////////////////////
-                       CONFIGURATION & STORAGE
-    //////////////////////////////////////////////////////////////*/
->>>>>>> f9331800
 
     /// @dev Address of the registry contract.
     IRegistry public registry;
